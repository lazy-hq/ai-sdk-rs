# AISDK

[![Build Status](https://github.com/lazy-hq/ai-sdk-rs/actions/workflows/ci.yml/badge.svg)](https://github.com/lazy-hq/ai-sdk-rs/actions/workflows/ci.yml)
[![License: MIT](https://img.shields.io/badge/License-MIT-yellow.svg)](https://opensource.org/licenses/MIT)
[![Issues](https://img.shields.io/github/issues/lazy-hq/ai-sdk-rs)](https://github.com/lazy-hq/ai-sdk-rs/issues)
[![PRs Welcome](https://img.shields.io/badge/PRs-welcome-brightgreen.svg)](https://github.com/lazy-hq/ai-sdk-rs/pulls)

An open-source Rust library for building AI-powered applications, inspired by the Vercel AI SDK. It provides a type-safe interface for interacting with Large Language Models (LLMs).

> **⚠️ Early Stage Warning**: This project is in very early development and not ready for production use. APIs may change significantly, and features are limited. Use at your own risk.

## Key Features

- **OpenAI Provider Support**: Initial support for OpenAI models with text generation and streaming.
- **Type-Safe API**: Built with Rust's type system for reliability.
- **Asynchronous**: Uses Tokio for async operations.
- **Prompt Templating**: Filesystem-based prompts using Tera templates (coming soon).

## Installation

Add `aisdk` to your `Cargo.toml`:

```toml
[dependencies]
aisdk = "0.1.0"
```

Enable the OpenAI feature:

```toml
aisdk = { version = "0.1.0", features = ["openai"] }
```

<<<<<<< HEAD
### Providers

| Model/Input     | Max Tokens      | Temprature      | Top P           | Top K           | Stop            |
| --------------- | --------------- | --------------- | --------------- | --------------- | --------------- |
| OpenAi          | ✅              | ✅              | ✅              | NA              | ✅              |

- **Yes**: ✅ 
- **NA**: Not Applicable

### Prompts
The directory `./prompts` contains various example prompt files to demonstrate the capabilities of the `ai-sdk-rs` prompt templating system, powered by the `tera` engine. These examples showcase different features like variable substitution, conditionals, loops, and template inclusion, simulating common AI prompt constructions.
=======
## Usage
>>>>>>> 5f00c940

### Basic Text Generation

```rust
use ai_sdk_rs::{
    core::{GenerateTextCallOptions, generate_text},
    providers::openai::{OpenAI, OpenAIProviderSettings},
};

#[tokio::main]
async fn main() -> Result<(), Box<dyn std::error::Error>> {
    let settings = OpenAIProviderSettings::builder()
        .api_key("your-api-key".to_string())
        .model_name("gpt-4o".to_string())
        .build()?;

    let openai = OpenAI::new(settings);

    let options = GenerateTextCallOptions::builder()
        .prompt("Say hello.")
        .build()?;

    let result = generate_text(openai, options).await?;
    println!("{}", result.text);
    Ok(())
}
```

### Streaming Text Generation

```rust
use ai_sdk_rs::{
    core::{GenerateTextCallOptions, generate_stream},
    providers::openai::{OpenAI, OpenAIProviderSettings},
};
use futures::StreamExt;

#[tokio::main]
async fn main() -> Result<(), Box<dyn std::error::Error>> {
    let settings = OpenAIProviderSettings::builder()
        .api_key("your-api-key".to_string())
        .model_name("gpt-4o".to_string())
        .build()?;

    let openai = OpenAI::new(settings);

    let options = GenerateTextCallOptions::builder()
        .prompt("Count from 1 to 10.")
        .build()?;

    let mut stream = generate_stream(openai, options).await?;
    while let Some(chunk) = stream.stream.next().await {
        print!("{}", chunk.text);
    }
    Ok(())
}
```

## Technologies Used

- **Rust**: Core language.
- **Tokio**: Async runtime.
- **Tera**: Template engine for prompts.
- **async-openai**: OpenAI API client.

## Contributing

We welcome contributions! Please see [CONTRIBUTING.md](./CONTRIBUTING.md) for guidelines.

## License

Licensed under the MIT License. See [LICENSE](./LICENSE) for details.<|MERGE_RESOLUTION|>--- conflicted
+++ resolved
@@ -31,21 +31,7 @@
 aisdk = { version = "0.1.0", features = ["openai"] }
 ```
 
-<<<<<<< HEAD
-### Providers
-
-| Model/Input     | Max Tokens      | Temprature      | Top P           | Top K           | Stop            |
-| --------------- | --------------- | --------------- | --------------- | --------------- | --------------- |
-| OpenAi          | ✅              | ✅              | ✅              | NA              | ✅              |
-
-- **Yes**: ✅ 
-- **NA**: Not Applicable
-
-### Prompts
-The directory `./prompts` contains various example prompt files to demonstrate the capabilities of the `ai-sdk-rs` prompt templating system, powered by the `tera` engine. These examples showcase different features like variable substitution, conditionals, loops, and template inclusion, simulating common AI prompt constructions.
-=======
 ## Usage
->>>>>>> 5f00c940
 
 ### Basic Text Generation
 
@@ -104,6 +90,20 @@
 }
 ```
 
+
+
+### Providers
+
+| Model/Input     | Max Tokens      | Temprature      | Top P           | Top K           | Stop            |
+| --------------- | --------------- | --------------- | --------------- | --------------- | --------------- |
+| OpenAi          | ✅              | ✅              | ✅              | NA              | ✅              |
+
+- **Yes**: ✅ 
+- **NA**: Not Applicable
+
+### Prompts
+The directory `./prompts` contains various example prompt files to demonstrate the capabilities of the `ai-sdk-rs` prompt templating system, powered by the `tera` engine. These examples showcase different features like variable substitution, conditionals, loops, and template inclusion, simulating common AI prompt constructions.
+
 ## Technologies Used
 
 - **Rust**: Core language.
