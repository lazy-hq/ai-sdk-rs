//! Integration tests for the OpenAI provider.

use aisdk::{
    core::{
        LanguageModelRequest, Message,
        tools::{Tool, ToolExecute},
    },
    providers::openai::OpenAI,
};
use aisdk_macros::tool;
use dotenv::dotenv;
use futures::StreamExt;
use schemars::JsonSchema;
use serde::{Deserialize, Serialize};

#[tool]
/// Hello
fn example_tool(a: String) -> Tool {
    Ok("".to_string())
}

#[tool]
// Fetch The User Name
fn get_user_name() {
    Ok("john_doe".to_string())
}

#[tokio::test]
async fn test_generate_text_with_openai() {
    dotenv().ok();

    // This test requires a valid OpenAI API key to be set in the environment.
    if std::env::var("OPENAI_API_KEY").is_err() {
        println!("Skipping test: OPENAI_API_KEY not set");
        return;
    }

    let result = LanguageModelRequest::builder()
        .model(OpenAI::new("gpt-4o"))
        .prompt("Respond with exactly the word 'hello' in all lowercase.Do not include any punctuation, prefixes, or suffixes.")
        .build()
        .generate_text()
        .await;
    assert!(result.is_ok());

    let text = result.as_ref().expect("Failed to get result").text.trim();
    assert!(text.contains("hello"));
}

#[tokio::test]
async fn test_generate_stream_with_openai() {
    dotenv().ok();

    // This test requires a valid OpenAI API key to be set in the environment.
    if std::env::var("OPENAI_API_KEY").is_err() {
        println!("Skipping test: OPENAI_API_KEY not set");
        return;
    }

    let response = LanguageModelRequest::builder()
        .model(OpenAI::new("gpt-4o"))
        .prompt("Respond with exactly the word 'hello' in all lowercase.Do not include any punctuation, prefixes, or suffixes.")
        .build()
        .stream_text()
        .await
        .unwrap();

    let mut stream = response.stream;

    let mut buf = String::new();
    while let Some(chunk) = stream.next().await {
        if let Ok(lang_resp) = chunk
            && !lang_resp.text.is_empty()
        {
            buf.push_str(&lang_resp.text);
        }
    }

    if let Some(model) = response.model {
        assert!(model.starts_with("gpt-4o"));
    }

    assert!(buf.contains("hello"));
}

#[tokio::test]
async fn test_generate_text_with_system_prompt() {
    dotenv().ok();

    // This test requires a valid OpenAI API key to be set in the environment.
    if std::env::var("OPENAI_API_KEY").is_err() {
        println!("Skipping test: OPENAI_API_KEY not set");
        return;
    }

    // with custom openai provider settings
    let openai = OpenAI::builder()
        .api_key(std::env::var("OPENAI_API_KEY").unwrap())
        .model_name("gpt-4o")
        .build()
        .expect("Failed to build OpenAIProviderSettings");

    let result = LanguageModelRequest::builder()
        .model(openai)
        .system("Only say hello whatever the user says. all lowercase no punctuation, prefixes, or suffixes.")
        .prompt("Hello how are you doing?")
        .build()
        .generate_text()
        .await;

    assert!(result.is_ok());

    let text = result.as_ref().expect("Failed to get result").text.trim();
    assert!(text.contains("hello"));
}

#[tokio::test]
async fn test_generate_text_with_messages() {
    dotenv().ok();

    // This test requires a valid OpenAI API key to be set in the environment.
    if std::env::var("OPENAI_API_KEY").is_err() {
        println!("Skipping test: OPENAI_API_KEY not set");
        return;
    }

    // with custom openai provider settings
    let openai = OpenAI::builder()
        .api_key(std::env::var("OPENAI_API_KEY").unwrap())
        .model_name("gpt-4o")
        .build()
        .expect("Failed to build OpenAIProviderSettings");

    let messages = Message::builder()
        .system("You are a helpful assistant.")
        .user("Whatsup?, Surafel is here")
        .assistant("How could I help you?")
        .user("Could you tell my name?")
        .build();

    let mut language_model = LanguageModelRequest::builder()
        .model(openai)
        .messages(messages)
        .build();

    let result = language_model.generate_text().await;
    assert!(result.is_ok());

    let text = result.as_ref().expect("Failed to get result").text.trim();
    assert!(text.contains("Surafel"));
}

#[tokio::test]
async fn test_generate_text_with_messages_and_system_prompt() {
    dotenv().ok();

    // This test requires a valid OpenAI API key to be set in the environment.
    if std::env::var("OPENAI_API_KEY").is_err() {
        println!("Skipping test: OPENAI_API_KEY not set");
        return;
    }

    let messages = Message::builder()
        .system("Only say hello whatever the user says. \n all lowercase no punctuation, prefixes, or suffixes.")
        .user("Whatsup?, Surafel is here")
        .assistant("How could I help you?")
        .user("Could you tell my name?")
        .build();

    let result = LanguageModelRequest::builder()
        .model(OpenAI::new("gpt-4o"))
        .system("Only say hello whatever the user says. all lowercase no punctuation, prefixes, or suffixes.")
        .messages(messages)
        .build()
        .generate_text()
        .await;

    assert!(result.is_ok());

    let text = result.as_ref().expect("Failed to get result").text.trim();
    assert!(text.contains("hello"));
}

<<<<<<< HEAD
//#[tokio::test]
//async fn test_generate_text_with_messages_and_inmessage_system_prompt() {
//    dotenv().ok();
//
//    // This test requires a valid OpenAI API key to be set in the environment.
//    if std::env::var("OPENAI_API_KEY").is_err() {
//        println!("Skipping test: OPENAI_API_KEY not set");
//        return;
//    }
//
//    let messages = Message::builder()
//        .system("Only say hello whatever the user says. \n all lowercase no punctuation, prefixes, or suffixes.")
//        .user("Whatsup?, Surafel is here")
//        .assistant("How could I help you?")
//        .user("Could you tell my name?")
//        .build();
//
//    let options = GenerateTextCallOptions::builder()
//        .messages(Some(messages))
//        .build()
//        .expect("Failed to build GenerateTextCallOptions");
//
//    let result = generate_text(OpenAI::new("gpt-4o"), options).await;
//    assert!(result.is_ok());
//
//    let text = result.as_ref().expect("Failed to get result").text.trim();
//    assert!(text.contains("hello"));
//}
//
//#[tokio::test]
//async fn test_generate_text_builder_with_both_prompt_and_messages() {
//    dotenv().ok();
//
//    // the builder should fail
//    let options = GenerateTextCallOptions::builder()
//        .prompt(Some(
//            "Only say hello whatever the user says. \n
//            all lowercase no punctuation, prefixes, or suffixes."
//                .to_string(),
//        ))
//        .messages(Some(vec![Message::User(
//            "Whatsup?, Surafel is here".into(),
//        )]))
//        .build();
//
//    //println!("opt reslut 1: {:?}", options);
//    assert!(options.is_err());
//    match options.unwrap_err() {
//        Error::InvalidInput(msg) => {
//            assert!(msg.contains("Cannot set both prompt and messages"));
//        }
//        _ => {
//            panic!("Expected InvalidInput error");
//        }
//    }
//}
//
//#[tokio::test]
//async fn test_generate_text_builder_with_no_prompt_and_messages() {
//    dotenv().ok();
//
//    // the builder should fail
//    let options = GenerateTextCallOptions::builder()
//        .system(Some("You are a helpful assistant.".to_string()))
//        .build();
//
//    //println!("opt reslut 1: {:?}", options);
//    assert!(options.is_err());
//
//    match options.unwrap_err() {
//        Error::InvalidInput(msg) => {
//            assert!(msg.contains("Messages or prompt must be set"));
//        }
//        _ => {
//            panic!("Expected InvalidInput error");
//        }
//    }
//}

#[tokio::test]
async fn test_tool_call_for_generate_text() {
    // This test requires a valid OpenAI API key to be set in the environment.
    dotenv().ok();
=======
#[tokio::test]
async fn test_generate_text_with_output_schema() {
    dotenv().ok();

    // This test requires a valid OpenAI API key to be set in the environment.
>>>>>>> f66e5edd
    if std::env::var("OPENAI_API_KEY").is_err() {
        println!("Skipping test: OPENAI_API_KEY not set");
        return;
    }

<<<<<<< HEAD
    let result = LanguageModelRequest::builder()
        .model(OpenAI::new("gpt-4o"))
        .prompt(
            "Respond with exactly username of the user in all lowercase.\n
                Do not include any punctuation, prefixes, or suffixes. if you\n
                can't find the user return 'unknown'"
                .to_string(),
        )
        .with_tool(get_user_name())
        .build()
        .generate_text()
        .await;

    assert!(result.is_ok());

    //let text = result.as_ref().expect("Failed to get result").text.trim();
    //assert!(text.contains("hello"));
}

#[tokio::test]
async fn test_tool_call_for_generate_stream() {
    //todo!();
    //dotenv().ok();
    //
    //// This test requires a valid OpenAI API key to be set in the environment.
    //if std::env::var("OPENAI_API_KEY").is_err() {
    //    println!("Skipping test: OPENAI_API_KEY not set");
    //    return;
    //}
    //
    //let options = GenerateTextCallOptions::builder()
    //    .prompt(Some(
    //        "Respond with exactly the name of the user in all lowercase\n
    //        100 times each on new lines. Do not include any punctuation,\n
    //        prefixes, or suffixes. remove any underscore and capitalize each\n
    //        each part of the name"
    //            .to_string(),
    //    ))
    //    .with_tool(get_user_name())
    //    .build()
    //    .expect("Failed to build GenerateTextCallOptions");
    //
    //let response = generate_stream(OpenAI::new("gpt-4o"), options)
    //    .await
    //    .unwrap();
    //
    //let mut stream = response.stream;
    //
    //let mut buf = String::new();
    //while let Some(chunk) = stream.next().await {
    //    if let Ok(lang_resp) = chunk
    //        && !lang_resp.text.is_empty()
    //    {
    //        buf.push_str(&lang_resp.text);
    //    }
    //}
    //
    //println!("response: {}", buf);
=======
    #[derive(Debug, Serialize, Deserialize, JsonSchema)]
    #[allow(dead_code)]
    struct User {
        name: String,
        age: u32,
        email: String,
        phone: String,
    }

    let result = LanguageModelRequest::builder()
        .model(OpenAI::new("gpt-4o"))
        .prompt("generate user with dummy data, and and name of 'John Doe'")
        .schema::<User>()
        .build()
        .generate_text()
        .await
        .unwrap();

    let user: User = result.into_schema().unwrap();

    assert_eq!(user.name, "John Doe");
}

#[tokio::test]
async fn test_stream_text_with_output_schema() {
    dotenv().ok();

    // This test requires a valid OpenAI API key to be set in the environment.
    if std::env::var("OPENAI_API_KEY").is_err() {
        println!("Skipping test: OPENAI_API_KEY not set");
        return;
    }

    #[derive(Debug, Serialize, Deserialize, JsonSchema)]
    #[allow(dead_code)]
    struct User {
        name: String,
        age: u32,
        email: String,
        phone: String,
    }

    let response = LanguageModelRequest::builder()
        .model(OpenAI::new("gpt-4o"))
        .prompt("generate user with dummy data, and and name of 'John Doe'")
        .schema::<User>()
        .build()
        .stream_text()
        .await
        .unwrap();

    let mut stream = response.stream;

    let mut buf = String::new();
    while let Some(chunk) = stream.next().await {
        if let Ok(lang_resp) = chunk
            && !lang_resp.text.is_empty()
        {
            buf.push_str(&lang_resp.text);
        }
    }

    let user: User = serde_json::from_str(&buf).unwrap();

    assert_eq!(user.name, "John Doe");
>>>>>>> f66e5edd
}<|MERGE_RESOLUTION|>--- conflicted
+++ resolved
@@ -181,103 +181,16 @@
     assert!(text.contains("hello"));
 }
 
-<<<<<<< HEAD
-//#[tokio::test]
-//async fn test_generate_text_with_messages_and_inmessage_system_prompt() {
-//    dotenv().ok();
-//
-//    // This test requires a valid OpenAI API key to be set in the environment.
-//    if std::env::var("OPENAI_API_KEY").is_err() {
-//        println!("Skipping test: OPENAI_API_KEY not set");
-//        return;
-//    }
-//
-//    let messages = Message::builder()
-//        .system("Only say hello whatever the user says. \n all lowercase no punctuation, prefixes, or suffixes.")
-//        .user("Whatsup?, Surafel is here")
-//        .assistant("How could I help you?")
-//        .user("Could you tell my name?")
-//        .build();
-//
-//    let options = GenerateTextCallOptions::builder()
-//        .messages(Some(messages))
-//        .build()
-//        .expect("Failed to build GenerateTextCallOptions");
-//
-//    let result = generate_text(OpenAI::new("gpt-4o"), options).await;
-//    assert!(result.is_ok());
-//
-//    let text = result.as_ref().expect("Failed to get result").text.trim();
-//    assert!(text.contains("hello"));
-//}
-//
-//#[tokio::test]
-//async fn test_generate_text_builder_with_both_prompt_and_messages() {
-//    dotenv().ok();
-//
-//    // the builder should fail
-//    let options = GenerateTextCallOptions::builder()
-//        .prompt(Some(
-//            "Only say hello whatever the user says. \n
-//            all lowercase no punctuation, prefixes, or suffixes."
-//                .to_string(),
-//        ))
-//        .messages(Some(vec![Message::User(
-//            "Whatsup?, Surafel is here".into(),
-//        )]))
-//        .build();
-//
-//    //println!("opt reslut 1: {:?}", options);
-//    assert!(options.is_err());
-//    match options.unwrap_err() {
-//        Error::InvalidInput(msg) => {
-//            assert!(msg.contains("Cannot set both prompt and messages"));
-//        }
-//        _ => {
-//            panic!("Expected InvalidInput error");
-//        }
-//    }
-//}
-//
-//#[tokio::test]
-//async fn test_generate_text_builder_with_no_prompt_and_messages() {
-//    dotenv().ok();
-//
-//    // the builder should fail
-//    let options = GenerateTextCallOptions::builder()
-//        .system(Some("You are a helpful assistant.".to_string()))
-//        .build();
-//
-//    //println!("opt reslut 1: {:?}", options);
-//    assert!(options.is_err());
-//
-//    match options.unwrap_err() {
-//        Error::InvalidInput(msg) => {
-//            assert!(msg.contains("Messages or prompt must be set"));
-//        }
-//        _ => {
-//            panic!("Expected InvalidInput error");
-//        }
-//    }
-//}
-
-#[tokio::test]
-async fn test_tool_call_for_generate_text() {
-    // This test requires a valid OpenAI API key to be set in the environment.
-    dotenv().ok();
-=======
 #[tokio::test]
 async fn test_generate_text_with_output_schema() {
     dotenv().ok();
 
     // This test requires a valid OpenAI API key to be set in the environment.
->>>>>>> f66e5edd
-    if std::env::var("OPENAI_API_KEY").is_err() {
-        println!("Skipping test: OPENAI_API_KEY not set");
-        return;
-    }
-
-<<<<<<< HEAD
+    if std::env::var("OPENAI_API_KEY").is_err() {
+        println!("Skipping test: OPENAI_API_KEY not set");
+        return;
+    }
+
     let result = LanguageModelRequest::builder()
         .model(OpenAI::new("gpt-4o"))
         .prompt(
@@ -298,45 +211,15 @@
 }
 
 #[tokio::test]
-async fn test_tool_call_for_generate_stream() {
-    //todo!();
-    //dotenv().ok();
-    //
-    //// This test requires a valid OpenAI API key to be set in the environment.
-    //if std::env::var("OPENAI_API_KEY").is_err() {
-    //    println!("Skipping test: OPENAI_API_KEY not set");
-    //    return;
-    //}
-    //
-    //let options = GenerateTextCallOptions::builder()
-    //    .prompt(Some(
-    //        "Respond with exactly the name of the user in all lowercase\n
-    //        100 times each on new lines. Do not include any punctuation,\n
-    //        prefixes, or suffixes. remove any underscore and capitalize each\n
-    //        each part of the name"
-    //            .to_string(),
-    //    ))
-    //    .with_tool(get_user_name())
-    //    .build()
-    //    .expect("Failed to build GenerateTextCallOptions");
-    //
-    //let response = generate_stream(OpenAI::new("gpt-4o"), options)
-    //    .await
-    //    .unwrap();
-    //
-    //let mut stream = response.stream;
-    //
-    //let mut buf = String::new();
-    //while let Some(chunk) = stream.next().await {
-    //    if let Ok(lang_resp) = chunk
-    //        && !lang_resp.text.is_empty()
-    //    {
-    //        buf.push_str(&lang_resp.text);
-    //    }
-    //}
-    //
-    //println!("response: {}", buf);
-=======
+async fn test_stream_text_with_output_schema() {
+    dotenv().ok();
+
+    // This test requires a valid OpenAI API key to be set in the environment.
+    if std::env::var("OPENAI_API_KEY").is_err() {
+        println!("Skipping test: OPENAI_API_KEY not set");
+        return;
+    }
+
     #[derive(Debug, Serialize, Deserialize, JsonSchema)]
     #[allow(dead_code)]
     struct User {
@@ -346,39 +229,6 @@
         phone: String,
     }
 
-    let result = LanguageModelRequest::builder()
-        .model(OpenAI::new("gpt-4o"))
-        .prompt("generate user with dummy data, and and name of 'John Doe'")
-        .schema::<User>()
-        .build()
-        .generate_text()
-        .await
-        .unwrap();
-
-    let user: User = result.into_schema().unwrap();
-
-    assert_eq!(user.name, "John Doe");
-}
-
-#[tokio::test]
-async fn test_stream_text_with_output_schema() {
-    dotenv().ok();
-
-    // This test requires a valid OpenAI API key to be set in the environment.
-    if std::env::var("OPENAI_API_KEY").is_err() {
-        println!("Skipping test: OPENAI_API_KEY not set");
-        return;
-    }
-
-    #[derive(Debug, Serialize, Deserialize, JsonSchema)]
-    #[allow(dead_code)]
-    struct User {
-        name: String,
-        age: u32,
-        email: String,
-        phone: String,
-    }
-
     let response = LanguageModelRequest::builder()
         .model(OpenAI::new("gpt-4o"))
         .prompt("generate user with dummy data, and and name of 'John Doe'")
@@ -402,5 +252,4 @@
     let user: User = serde_json::from_str(&buf).unwrap();
 
     assert_eq!(user.name, "John Doe");
->>>>>>> f66e5edd
 }