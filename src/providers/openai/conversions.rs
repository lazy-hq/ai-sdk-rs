--- conflicted
+++ resolved
@@ -1,38 +1,40 @@
 //! Helper functions and conversions for the OpenAI provider.
 
+use crate::core::language_model::LanguageModelOptions;
+use crate::core::messages::Message;
+use crate::core::tools::Tool;
 use async_openai::types::responses::{
     CreateResponse, Function, Input, InputContent, InputItem, InputMessage, InputMessageType, Role,
     ToolDefinition,
 };
-
-<<<<<<< HEAD
-use crate::core::{
-    tools::Tool,
-    types::{LanguageModelCallOptions, Message},
-};
+use serde_json::Value;
 
 impl From<Tool> for ToolDefinition {
     fn from(value: Tool) -> Self {
+        let mut params = value.input_schema.to_value();
+
+        // open ai requires 'additionalProperties' to be false
+        params["additionalProperties"] = Value::Bool(false);
+
+        // open ai requires 'properties' to be an object
+        let properties = params.get("properties");
+        if let Some(Value::Object(_)) = properties {
+        } else {
+            params["properties"] = Value::Object(serde_json::Map::new());
+        }
+
         ToolDefinition::Function(Function {
             name: value.name,
             description: Some(value.description),
             strict: true,
-            parameters: value.input_schema.to_value(),
+            parameters: params,
         })
     }
 }
-=======
-use crate::core::language_model::LanguageModelOptions;
-use crate::core::messages::Message;
->>>>>>> 209858d7
 
 impl From<LanguageModelOptions> for CreateResponse {
     fn from(options: LanguageModelOptions) -> Self {
-        let mut items: Vec<InputItem> = options
-            .messages
-            .into_iter()
-            .map(|m| InputItem::Message(m.into()))
-            .collect();
+        let mut items: Vec<InputItem> = options.messages.into_iter().map(|m| m.into()).collect();
 
         // system prompt first since openai likes it at the top
         if let Some(system) = options.system {
@@ -63,17 +65,53 @@
     }
 }
 
-impl From<Message> for InputMessage {
+impl From<Message> for InputItem {
     fn from(m: Message) -> Self {
-        let (role, text) = match m {
-            Message::System(s) => (Role::System, s.content),
-            Message::User(u) => (Role::User, u.content),
-            Message::Assistant(a) => (Role::Assistant, a.content),
+        let mut _common_input_msg = InputMessage {
+            role: Role::System,
+            kind: InputMessageType::default(),
+            content: InputContent::TextInput(Default::default()),
         };
-        InputMessage {
-            role,
-            kind: InputMessageType::default(),
-            content: InputContent::TextInput(text),
+        match m {
+            Message::Tool(ref tool_info) => {
+                // manually adding the types because async_openai didn't implement it.
+                let mut custom_msg = Value::Object(serde_json::Map::new());
+                custom_msg["type"] = Value::String("function_call_output".to_string());
+                custom_msg["call_id"] = Value::String(tool_info.tool.id.clone());
+                custom_msg["output"] = tool_info.output.clone();
+                InputItem::Custom(custom_msg)
+            }
+            Message::Assistant(_assistant_msg) => {
+                todo!()
+            }
+            _ => unimplemented!(),
+        };
+        //panic!();
+        //
+        if let Message::Tool(tool_info) = m {
+            // manually adding the types because async_openai didn't implement it.
+            let mut custom_msg = Value::Object(serde_json::Map::new());
+            custom_msg["type"] = Value::String("function_call_output".to_string());
+            custom_msg["call_id"] = Value::String(tool_info.tool.id);
+            custom_msg["output"] = tool_info.output;
+            InputItem::Custom(custom_msg)
+        } else {
+            let (role, text) = match m {
+                Message::System(s) => (Role::System, s.content),
+                Message::User(u) => (Role::User, u.content),
+                Message::Assistant(_a) => todo!(),
+                _ => unreachable!(
+                    "Tool is handling separately in an if let clause. this is the else."
+                ),
+            };
+
+            let input_msg = InputMessage {
+                role,
+                kind: InputMessageType::default(),
+                content: InputContent::TextInput(text),
+            };
+
+            InputItem::Message(input_msg)
         }
     }
 }