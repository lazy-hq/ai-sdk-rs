--- conflicted
+++ resolved
@@ -1,23 +1,16 @@
 //! Helper functions and conversions for the OpenAI provider.
 
-<<<<<<< HEAD
 use crate::core::language_model::LanguageModelOptions;
 use crate::core::messages::AssistantMessage;
 use crate::core::messages::Message;
 use crate::core::tools::Tool;
+use async_openai::types::ResponseFormatJsonSchema;
 use async_openai::types::responses::{
     CreateResponse, Function, Input, InputContent, InputItem, InputMessage, InputMessageType, Role,
-    ToolDefinition,
-};
-use serde_json::Value;
-=======
-use async_openai::types::ResponseFormatJsonSchema;
-use async_openai::types::responses::{
-    CreateResponse, Input, InputContent, InputItem, InputMessage, InputMessageType, Role,
-    TextConfig, TextResponseFormat,
+    TextConfig, TextResponseFormat, ToolDefinition,
 };
 use schemars::Schema;
->>>>>>> f66e5edd
+use serde_json::Value;
 
 impl From<Tool> for ToolDefinition {
     fn from(value: Tool) -> Self {
