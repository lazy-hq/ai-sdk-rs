--- conflicted
+++ resolved
@@ -147,30 +147,11 @@
 }
 
 impl GenerateTextCallOptionsBuilder {
-<<<<<<< HEAD
     pub fn with_tool(mut self, tool: Tool) -> Self {
         let mut tools = self.tools.unwrap_or_default();
         tools.push(tool);
         self.tools = Some(tools);
         self
-=======
-    pub fn build(self) -> Result<GenerateTextCallOptions> {
-        let options = self.build_inner()?;
-
-        if options.prompt.is_some() && options.messages.is_some() {
-            return Err(Error::InvalidInput(
-                "Cannot set both prompt and messages".to_string(),
-            ));
-        }
-
-        if options.messages.is_none() && options.prompt.is_none() {
-            return Err(Error::InvalidInput(
-                "Messages or prompt must be set".to_string(),
-            ));
-        }
-
-        Ok(options)
->>>>>>> 3976815f
     }
 }
 
